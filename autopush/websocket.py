--- conflicted
+++ resolved
@@ -102,16 +102,13 @@
         self.transport.bufferSize = 2 * 1024
         self.transport.registerProducer(self, True)
 
-<<<<<<< HEAD
         try:
             self.setProtocolOptions(
                 autoPingInterval=self.ap_settings.auto_ping_interval,
                 autoPingTimeout=self.ap_settings.auto_ping_timeout)
         except AttributeError, ex:
             self.log_err("Could not set Websocket Ping options: %s" % ex)
-=======
         self._callbacks = []
->>>>>>> 74fffb88
 
         if request:
             self._user_agent = request.headers.get("user-agent")
@@ -565,12 +562,8 @@
         if not updates or not isinstance(updates, list):
             return
 
-<<<<<<< HEAD
         self.metrics.increment("updates.client.ack",
                                tags=self._base_tags)
-=======
-        self.metrics.increment("updates.client.ack", tags=self.base_tags)
->>>>>>> 74fffb88
         defers = filter(None, map(self.ack_update, updates))
 
         if defers:
