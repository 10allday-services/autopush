# -*- coding: utf-8 -*-
from unittest import TestCase
import uuid

from mock import Mock, PropertyMock, patch
from moto import mock_dynamodb2, mock_s3
from nose.tools import eq_, ok_
from twisted.trial import unittest
from twisted.internet.error import ConnectError

import apns
import gcmclient

from autopush.db import (
    Router,
    Storage,
    Message,
    ProvisionedThroughputExceededException,
    ItemNotFound,
)
from autopush.endpoint import Notification
from autopush.router import APNSRouter, GCMRouter, SimpleRouter, WebPushRouter
from autopush.router.simple import dead_cache
from autopush.router.interface import RouterException, RouterResponse, IRouter
from autopush.settings import AutopushSettings


mock_dynamodb2 = mock_dynamodb2()


def setUp():
    mock_s3().start()
    mock_dynamodb2.start()


def tearDown():
    mock_s3().stop()
    mock_dynamodb2.stop()


class MockAssist(object):
    def __init__(self, results):
        self.cur = 0
        self.max = len(results)
        self.results = results

    def __call__(self, *args, **kwargs):
        try:
            r = self.results[self.cur]
            print r
            if callable(r):
                return r()
            else:
                return r
        finally:
            if self.cur < (self.max - 1):
                self.cur += 1


class RouterInterfaceTestCase(TestCase):
    def test_not_implemented(self):
        self.assertRaises(NotImplementedError, IRouter, None, None)

        def init(self, settings, router_conf):
            pass
        IRouter.__init__ = init
        ir = IRouter(None, None)
        self.assertRaises(NotImplementedError, ir.register, "uaid", {})
        self.assertRaises(NotImplementedError, ir.route_notification, "uaid",
                          {})
        self.assertRaises(NotImplementedError, ir.amend_msg, {})


dummy_chid = str(uuid.uuid4())
dummy_uaid = str(uuid.uuid4())


class APNSRouterTestCase(unittest.TestCase):
    def setUp(self):
        settings = AutopushSettings(
            hostname="localhost",
            statsd_host=None,
        )
        apns_config = {'cert_file': 'fake.cert', 'key_file': 'fake.key'}
        self.mock_apns = Mock(spec=apns.APNs)
        self.router = APNSRouter(settings, apns_config)
        self.router.apns = self.mock_apns
        self.notif = Notification(10, "data", dummy_chid, None, 200)
        self.router_data = dict(router_data=dict(token="connect_data"))

    def test_register(self):
        result = self.router.register("uaid", {"token": "connect_data"})
        eq_(result, {"token": "connect_data"})

    def test_register_bad(self):
        self.assertRaises(RouterException, self.router.register, "uaid", {})

    def test_route_notification(self):
        d = self.router.route_notification(self.notif, self.router_data)

        def check_results(result):
            ok_(isinstance(result, RouterResponse))
            assert(self.mock_apns.gateway_server.send_notification.called)

        d.addCallback(check_results)
        return d

    def test_message_pruning(self):
        self.router.messages = {1: {'token': 'dump', 'payload': {}}}
        d = self.router.route_notification(self.notif, self.router_data)

        def check_results(result):
            ok_(isinstance(result, RouterResponse))
            assert(self.mock_apns.gateway_server.send_notification.called)
            eq_(len(self.router.messages), 1)
        d.addCallback(check_results)
        return d

    def test_response_listener_with_success(self):
        self.router.messages = {1: {'token': 'dump', 'payload': {}}}
        self.router._error(dict(status=0, identifier=1))
        eq_(len(self.router.messages), 0)

    def test_response_listener_with_nonretryable_error(self):
        self.router.messages = {1: {'token': 'dump', 'payload': {}}}
        self.router._error(dict(status=2, identifier=1))
        eq_(len(self.router.messages), 1)

    def test_response_listener_with_retryable_existing_message(self):
        self.router.messages = {1: {'token': 'dump', 'payload': {}}}
        # Mock out the _connect call to be harmless
        self.router._connect = Mock()
        self.router._error(dict(status=1, identifier=1))
        eq_(len(self.router.messages), 1)
        assert(self.router.apns.gateway_server.send_notification.called)

    def test_response_listener_with_retryable_non_existing_message(self):
        self.router.messages = {1: {'token': 'dump', 'payload': {}}}
        self.router._error(dict(status=1, identifier=10))
        eq_(len(self.router.messages), 1)

    def test_ammend(self):
        resp = {"key": "value"}
        eq_(resp, self.router.amend_msg(resp))


class GCMRouterTestCase(unittest.TestCase):
    def setUp(self):
        settings = AutopushSettings(
            hostname="localhost",
            statsd_host=None,
        )
        # Mock out GCM client
        self._old_gcm = gcmclient.GCM
        gcmclient.GCM = Mock(spec=gcmclient.GCM)

        gcm_config = {'apikey': '12345678abcdefg',
<<<<<<< HEAD
                      's3_bucket': 'org.mozilla.services.autopush.test',
=======
                      's3_bucket': 'oms_autopush_test',
>>>>>>> b347e878
                      'senderid_list': ['test123']}
        self.router = GCMRouter(settings, gcm_config)
        self.notif = Notification(10, "data", dummy_chid, None, 200)
        self.router_data = dict(router_data=dict(token="connect_data"))
        mock_result = Mock(spec=gcmclient.gcm.Result)
        mock_result.canonical = dict()
        mock_result.failed = dict()
        mock_result.not_registered = dict()
        mock_result.needs_retry.return_value = False
        self.mock_result = mock_result
        self.router.gcm.send.return_value = mock_result

    def tearDown(self):
        gcmclient.GCM = self._old_gcm

    def _check_error_call(self, exc, code):
        ok_(isinstance(exc, RouterException))
        eq_(exc.status_code, code)
        assert(self.router.gcm.send.called)
        self.flushLoggedErrors()

    def test_register(self):
        result = self.router.register("uaid", {"token": "connect_data"})
        eq_(result, {"token": "connect_data", "senderid": "test123"})

    def test_register_bad(self):
        self.assertRaises(RouterException, self.router.register, "uaid", {})

    def test_router_notification(self):
        d = self.router.route_notification(self.notif, self.router_data)

        def check_results(result):
            ok_(isinstance(result, RouterResponse))
            assert(self.router.gcm.send.called)
        d.addCallback(check_results)
        return d

    def test_router_notification_gcm_auth_error(self):
        def throw_auth(arg):
            raise gcmclient.GCMAuthenticationError()
        self.router.gcm.send.side_effect = throw_auth
        d = self.router.route_notification(self.notif, self.router_data)

        def check_results(fail):
            self._check_error_call(fail.value, 500)
        d.addBoth(check_results)
        return d

    def test_router_notification_gcm_other_error(self):
        def throw_other(arg):
            raise Exception("oh my!")
        self.router.gcm.send.side_effect = throw_other
        d = self.router.route_notification(self.notif, self.router_data)

        def check_results(fail):
            self._check_error_call(fail.value, 500)
        d.addBoth(check_results)
        return d

    def test_router_notification_gcm_id_change(self):
        self.mock_result.canonical["old"] = "new"
        d = self.router.route_notification(self.notif, self.router_data)

        def check_results(result):
            ok_(isinstance(result, RouterResponse))
            eq_(result.router_data, dict(token="new"))
            assert(self.router.gcm.send.called)
        d.addCallback(check_results)
        return d

    def test_router_notification_gcm_not_regged(self):
        self.mock_result.not_registered = {"connect_data": True}
        d = self.router.route_notification(self.notif, self.router_data)

        def check_results(result):
            ok_(isinstance(result, RouterResponse))
            eq_(result.router_data, dict())
            assert(self.router.gcm.send.called)
        d.addCallback(check_results)
        return d

    def test_router_notification_gcm_failed_items(self):
        self.mock_result.failed = dict(connect_data=True)
        d = self.router.route_notification(self.notif, self.router_data)

        def check_results(fail):
            self._check_error_call(fail.value, 503)
        d.addBoth(check_results)
        return d

    def test_router_notification_gcm_needs_retry(self):
        self.mock_result.needs_retry.return_value = True
        d = self.router.route_notification(self.notif, self.router_data)

        def check_results(fail):
            self._check_error_call(fail.value, 503)
        d.addBoth(check_results)
        return d

    def test_ammend(self):
        self.router.register("uaid", {"token": "connect_data"})
        resp = {"key": "value"}
        eq_({"key": "value", "senderid": "test123"},
            self.router.amend_msg(resp))


class SimplePushRouterTestCase(unittest.TestCase):
    def setUp(self):
        settings = AutopushSettings(
            hostname="localhost",
            statsd_host=None,
        )

        self.router = SimpleRouter(settings, {})
        self.notif = Notification(10, "data", dummy_chid, None, 200)
        mock_result = Mock(spec=gcmclient.gcm.Result)
        mock_result.canonical = dict()
        mock_result.failed = dict()
        mock_result.not_registered = dict()
        mock_result.needs_retry.return_value = False
        self.router_mock = settings.router = Mock(spec=Router)
        self.storage_mock = settings.storage = Mock(spec=Storage)
        self.agent_mock = Mock(spec=settings.agent)
        settings.agent = self.agent_mock
        self.router.metrics = Mock()

    def tearDown(self):
        dead_cache.clear()

    def _raise_connect_error(self):
        raise ConnectError()

    def _raise_db_error(self):
        raise ProvisionedThroughputExceededException(None, None)

    def _raise_item_error(self):
        raise ItemNotFound()

    def test_register(self):
        r = self.router.register(None, {})
        eq_(r, {})

    def test_route_to_connected(self):
        self.agent_mock.request.return_value = response_mock = Mock()
        response_mock.code = 200
        router_data = dict(node_id="http://somewhere", uaid=dummy_uaid)
        d = self.router.route_notification(self.notif, router_data)

        def verify_deliver(result):
            ok_(isinstance(result, RouterResponse))
            eq_(result.status_code, 200)
        d.addBoth(verify_deliver)
        return d

    def test_route_connect_error(self):
        self.agent_mock.request.side_effect = MockAssist(
            [self._raise_connect_error])
        router_data = dict(node_id="http://somewhere", uaid=dummy_uaid)
        self.router_mock.clear_node.return_value = None
        d = self.router.route_notification(self.notif, router_data)

        def verify_retry(fail):
            exc = fail.value
            ok_(exc, RouterException)
            eq_(exc.status_code, 503)
            eq_(len(self.router_mock.clear_node.mock_calls), 1)
            self.router_mock.clear_node.reset_mock()
            self.flushLoggedErrors()

        def verify_deliver(fail):
            exc = fail.value
            ok_(exc, RouterException)
            eq_(exc.status_code, 503)
            eq_(len(self.router_mock.clear_node.mock_calls), 1)
            self.router_mock.clear_node.reset_mock()
            d = self.router.route_notification(self.notif, router_data)
            d.addBoth(verify_retry)
            return d
        d.addBoth(verify_deliver)
        return d

    def test_route_to_busy_node_save_old_version(self):
        self.agent_mock.request.return_value = response_mock = Mock()
        response_mock.code = 202
        self.storage_mock.save_notification.return_value = False
        router_data = dict(node_id="http://somewhere", uaid=dummy_uaid)
        d = self.router.route_notification(self.notif, router_data)

        def verify_deliver(result):
            ok_(isinstance(result, RouterResponse))
            eq_(result.status_code, 202)
        d.addBoth(verify_deliver)
        return d

    def test_route_to_busy_node_save_throws_db_error(self):
        self.agent_mock.request.return_value = response_mock = Mock()
        response_mock.code = 202
        self.storage_mock.save_notification.side_effect = MockAssist(
            [self._raise_db_error]
        )
        router_data = dict(node_id="http://somewhere", uaid=dummy_uaid)
        d = self.router.route_notification(self.notif, router_data)

        def verify_deliver(fail):
            exc = fail.value
            ok_(exc, RouterException)
            eq_(exc.status_code, 503)
        d.addBoth(verify_deliver)
        return d

    def test_route_with_no_node_saves_and_lookup_fails(self):
        self.storage_mock.save_notification.return_value = True
        self.router_mock.get_uaid.side_effect = MockAssist(
            [self._raise_db_error]
        )
        router_data = dict(uaid=dummy_uaid)
        d = self.router.route_notification(self.notif, router_data)

        def verify_deliver(result):
            ok_(isinstance(result, RouterResponse))
            eq_(result.status_code, 202)
        d.addBoth(verify_deliver)
        return d

    def test_route_with_no_node_saves_and_lookup_fails_with_item_error(self):
        self.storage_mock.save_notification.return_value = True
        self.router_mock.get_uaid.side_effect = MockAssist(
            [self._raise_item_error]
        )
        router_data = dict(uaid=dummy_uaid)
        d = self.router.route_notification(self.notif, router_data)

        def verify_deliver(fail):
            exc = fail.value
            ok_(exc, RouterException)
            eq_(exc.status_code, 404)
        d.addBoth(verify_deliver)
        return d

    def test_route_to_busy_node_saves_looks_up_and_no_node(self):
        self.agent_mock.request.return_value = response_mock = Mock()
        response_mock.code = 202
        self.storage_mock.save_notification.return_value = True
        self.router_mock.get_uaid.return_value = dict()
        router_data = dict(node_id="http://somewhere", uaid=dummy_uaid)
        d = self.router.route_notification(self.notif, router_data)

        def verify_deliver(result):
            ok_(isinstance(result, RouterResponse))
            eq_(result.status_code, 202)
        d.addBoth(verify_deliver)
        return d

    def test_route_to_busy_node_saves_looks_up_and_sends_check_202(self):
        self.agent_mock.request.return_value = response_mock = Mock()
        response_mock.code = 202
        self.storage_mock.save_notification.return_value = True
        router_data = dict(node_id="http://somewhere", uaid=dummy_uaid)
        self.router_mock.get_uaid.return_value = router_data

        d = self.router.route_notification(self.notif, router_data)

        def verify_deliver(result):
            ok_(isinstance(result, RouterResponse))
            eq_(result.status_code, 202)
            assert(self.router_mock.get_uaid.called)
        d.addBoth(verify_deliver)
        return d

    def test_route_to_busy_node_saves_looks_up_and_send_check_fails(self):
        import autopush.router.simple as simple
        response_mock = Mock()
        self.agent_mock.request.side_effect = MockAssist(
            [response_mock, self._raise_connect_error])
        response_mock.code = 202
        self.storage_mock.save_notification.return_value = True
        router_data = dict(node_id="http://somewhere", uaid=dummy_uaid)
        self.router_mock.get_uaid.return_value = router_data

        d = self.router.route_notification(self.notif, router_data)

        def verify_deliver(result):
            ok_(isinstance(result, RouterResponse))
            eq_(result.status_code, 202)
            assert(self.router_mock.clear_node.called)
            nk = simple.node_key(router_data["node_id"])
            eq_(simple.dead_cache.get(nk), True)
        d.addBoth(verify_deliver)
        return d

    def test_route_busy_node_saves_looks_up_and_send_check_fails_and_db(self):
        import autopush.router.simple as simple
        response_mock = Mock()
        self.agent_mock.request.side_effect = MockAssist(
            [response_mock, self._raise_connect_error])
        response_mock.code = 202
        self.storage_mock.save_notification.return_value = True
        router_data = dict(node_id="http://somewhere", uaid=dummy_uaid)
        self.router_mock.get_uaid.return_value = router_data
        self.router_mock.clear_node.side_effect = MockAssist(
            [self._raise_db_error]
        )

        d = self.router.route_notification(self.notif, router_data)

        def verify_deliver(result):
            ok_(isinstance(result, RouterResponse))
            eq_(result.status_code, 202)
            assert(self.router_mock.clear_node.called)
            nk = simple.node_key(router_data["node_id"])
            eq_(simple.dead_cache.get(nk), True)
        d.addBoth(verify_deliver)
        return d

    def test_route_to_busy_node_saves_looks_up_and_sends_check_200(self):
        self.agent_mock.request.return_value = response_mock = Mock()
        response_mock.addCallback.return_value = response_mock
        type(response_mock).code = PropertyMock(
            side_effect=MockAssist([202, 200]))
        self.storage_mock.save_notification.return_value = True
        router_data = dict(node_id="http://somewhere", uaid=dummy_uaid)
        self.router_mock.get_uaid.return_value = router_data

        d = self.router.route_notification(self.notif, router_data)

        def verify_deliver(result):
            ok_(isinstance(result, RouterResponse))
            eq_(result.status_code, 200)
            self.router.metrics.increment.assert_called_with(
                "router.broadcast.save_hit"
            )
        d.addBoth(verify_deliver)
        return d

    @patch("requests.post")
    def test_route_udp(self, request_mock):
        self.storage_mock.save_notification.return_value = True
        udp_data = {'wakeup_host': {'ip': '127.0.0.1', 'port': 9999},
                    'mobilenetwork': {'mcc': 'hammer'}}
        router_data = dict(node_id="http://somewhere", uaid=dummy_uaid,
                           udp=udp_data)
        self.router_mock.get_uaid.return_value = router_data
        self.router.conf = {'server': 'http://example.com',
                            'idle': 1, 'cert': 'test.pem'}

        d = self.router.route_notification(self.notif, router_data)

        def check_deliver(result):
            eq_(result.status_code, 202)

        d.addBoth(check_deliver)
        eq_(self.router.udp, udp_data)
        return d

    def test_ammend(self):
        resp = {"key": "value"}
        eq_(resp, self.router.amend_msg(resp))


class WebPushRouterTestCase(unittest.TestCase):
    def setUp(self):
        settings = AutopushSettings(
            hostname="localhost",
            statsd_host=None,
        )

        self.headers = headers = {
            "content-encoding": "aes128",
            "encryption": "awesomecrypto",
            "encryption-key": "niftykey"
        }
        self.router = WebPushRouter(settings, {})
        self.notif = Notification(10, "data", dummy_chid, headers, 20)
        mock_result = Mock(spec=gcmclient.gcm.Result)
        mock_result.canonical = dict()
        mock_result.failed = dict()
        mock_result.not_registered = dict()
        mock_result.needs_retry.return_value = False
        self.router_mock = settings.router = Mock(spec=Router)
        self.message_mock = settings.message = Mock(spec=Message)
        self.agent_mock = Mock(spec=settings.agent)
        settings.agent = self.agent_mock
        self.router.metrics = Mock()

    def test_route_to_busy_node_saves_looks_up_and_sends_check_201(self):
        self.agent_mock.request.return_value = response_mock = Mock()
        response_mock.addCallback.return_value = response_mock
        type(response_mock).code = PropertyMock(
            side_effect=MockAssist([202, 200]))
        self.message_mock.store_message.return_value = True
        self.message_mock.all_channels.return_value = [dummy_chid]
        router_data = dict(node_id="http://somewhere", uaid=dummy_uaid)
        self.router_mock.get_uaid.return_value = router_data
        self.router.message_id = uuid.uuid4().hex

        d = self.router.route_notification(self.notif, router_data)

        def verify_deliver(result):
            ok_(isinstance(result, RouterResponse))
            eq_(result.status_code, 201)
            self.router.metrics.increment.assert_called_with(
                "router.broadcast.save_hit"
            )
            ok_("Location" in result.headers)
        d.addCallback(verify_deliver)
        return d

    def test_route_to_busy_node_with_ttl_zero(self):
        notif = Notification(10, "data", dummy_chid, self.headers, 0)
        self.agent_mock.request.return_value = response_mock = Mock()
        response_mock.addCallback.return_value = response_mock
        type(response_mock).code = PropertyMock(
            side_effect=MockAssist([202, 200]))
        self.message_mock.store_message.return_value = True
        self.message_mock.all_channels.return_value = [dummy_chid]
        router_data = dict(node_id="http://somewhere", uaid=dummy_uaid)
        self.router_mock.get_uaid.return_value = router_data
        self.router.message_id = uuid.uuid4().hex

        d = self.router.route_notification(notif, router_data)

        def verify_deliver(fail):
            exc = fail.value
            ok_(exc, RouterResponse)
            eq_(exc.status_code, 201)
            eq_(len(self.router.metrics.increment.mock_calls), 0)
            ok_("Location" not in exc.headers)
        d.addBoth(verify_deliver)
        return d

    def test_route_with_invalid_channel_id(self):
        self.agent_mock.request.return_value = response_mock = Mock()
        response_mock.addCallback.return_value = response_mock
        type(response_mock).code = PropertyMock(
            side_effect=MockAssist([202, 200]))
        self.message_mock.store_message.return_value = True
        self.message_mock.all_channels.return_value = []
        router_data = dict(node_id="http://somewhere", uaid=dummy_uaid)
        self.router_mock.get_uaid.return_value = router_data
        self.router.message_id = uuid.uuid4().hex

        d = self.router.route_notification(self.notif, router_data)

        def verify_deliver(fail):
            exc = fail.value
            ok_(exc, RouterException)
            eq_(exc.status_code, 404)
            self.flushLoggedErrors()
        d.addBoth(verify_deliver)
        return d

    def test_ammend(self):
        resp = {"key": "value"}
        eq_(resp, self.router.amend_msg(resp))<|MERGE_RESOLUTION|>--- conflicted
+++ resolved
@@ -155,11 +155,7 @@
         gcmclient.GCM = Mock(spec=gcmclient.GCM)
 
         gcm_config = {'apikey': '12345678abcdefg',
-<<<<<<< HEAD
-                      's3_bucket': 'org.mozilla.services.autopush.test',
-=======
                       's3_bucket': 'oms_autopush_test',
->>>>>>> b347e878
                       'senderid_list': ['test123']}
         self.router = GCMRouter(settings, gcm_config)
         self.notif = Notification(10, "data", dummy_chid, None, 200)
