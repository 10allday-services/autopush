--- conflicted
+++ resolved
@@ -39,11 +39,7 @@
           travis_terminate 1
   fi
 script:
-<<<<<<< HEAD
-- travis_wait 25 tox -- ${CODECOV:+--with-coverage --cover-xml --cover-package=autopush}
-=======
 - tox -v -- ${CODECOV:+--with-coverage --cover-xml --cover-package=autopush}
->>>>>>> ffb8167f
 after_success:
 - ${CODECOV:+codecov}
 notifications:
